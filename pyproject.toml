--- conflicted
+++ resolved
@@ -25,11 +25,8 @@
 seqpro = {git = "https://github.com/ML4GLand/SeqPro", branch = "dev"}
 more-itertools = "^10.1.0"
 urllib3 = ">=2.0.7"
-<<<<<<< HEAD
 tqdm = "^4.66.1"
-=======
 # pyd4 = "^0.3.9"
->>>>>>> ca6ccfc1
 
 [tool.poetry.group.dev.dependencies]
 pytest = "^7.4.2"
